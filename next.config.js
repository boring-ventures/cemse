/** @type {import('next').NextConfig} */
const nextConfig = {
  env: {
    NEXT_PUBLIC_USE_BACKEND: 'true',
    NEXT_PUBLIC_BACKEND_URL: 'http://192.168.0.87:3001',
  },
  // Ensure proper URL resolution
  basePath: '',
  assetPrefix: '',
  images: {
    domains: [
      // Add your Supabase project domain
      "swfgvfhpmicwptupjyko.supabase.co",
      "xqakfzhkeiongvzgbhji.supabase.co",
      "example.com",
      "img.youtube.com",
      "placehold.co",
      "localhost",
      "192.168.0.87",
    ],
    remotePatterns: [
      {
        protocol: "https",
        hostname: "images.unsplash.com",
      },
      {
        protocol: "https",
        hostname: "example.com",
      },
      {
        protocol: "https",
        hostname: "img.youtube.com",
      },
      {
        protocol: "http",
        hostname: "localhost",
        port: "3001",
      },
      {
        protocol: "http",
        hostname: "192.168.0.87",
        port: "3001",
      },
    ],
  },
  output: "standalone",
  // Security headers configuration
  async headers() {
    return [
      {
        // Apply these headers to all routes
        source: "/(.*)",
        headers: [
          {
            key: "X-DNS-Prefetch-Control",
            value: "on",
          },
          {
            key: "X-XSS-Protection",
            value: "1; mode=block",
          },
          {
            key: "X-Content-Type-Options",
            value: "nosniff",
          },
          {
            key: "X-Frame-Options",
            value: "SAMEORIGIN",
          },
          {
            key: "Referrer-Policy",
            value: "strict-origin-when-cross-origin",
          },

          {
            key: "Strict-Transport-Security",
            value: "max-age=63072000; includeSubDomains; preload",
          },
          {
            key: "Content-Security-Policy",
            value:
<<<<<<< HEAD
              "default-src 'self'; script-src 'self' 'unsafe-inline' 'unsafe-eval' https://js.stripe.com https://*.supabase.co; connect-src 'self' https://*.supabase.co wss://*.supabase.co https://api.stripe.com http://localhost:3001; style-src 'self' 'unsafe-inline' https://unpkg.com; img-src 'self' data: https://*.supabase.co https://* http://localhost:3001 blob:; font-src 'self' data:; frame-src 'self' https://js.stripe.com; media-src 'self' http://127.0.0.1:9000 http://localhost:9000 blob:; object-src 'none'",
=======
              "default-src 'self'; script-src 'self' 'unsafe-inline' 'unsafe-eval' https://js.stripe.com https://*.supabase.co; connect-src 'self' https://*.supabase.co wss://*.supabase.co https://api.stripe.com http://localhost:3001 http://localhost:3000 http://192.168.0.87:3001; style-src 'self' 'unsafe-inline' https://unpkg.com; img-src 'self' data: https://*.supabase.co https://* http://localhost:3001 http://192.168.0.87:3001 blob:; font-src 'self' data:; frame-src 'self' https://js.stripe.com; object-src 'none'",
>>>>>>> 5d2a72ea
          },
        ],
      },
      {
        // Special headers for service worker
        source: "/sw.js",
        headers: [
          {
            key: "Cache-Control",
            value: "public, max-age=0, must-revalidate",
          },
        ],
      },
      {
        // Headers for API routes
        source: "/api/:path*",
        headers: [
          {
            key: "Cache-Control",
            value: "no-store, max-age=0",
          },
        ],
      },
    ];
  },
  // ... other config options
};

module.exports = nextConfig;<|MERGE_RESOLUTION|>--- conflicted
+++ resolved
@@ -79,11 +79,7 @@
           {
             key: "Content-Security-Policy",
             value:
-<<<<<<< HEAD
-              "default-src 'self'; script-src 'self' 'unsafe-inline' 'unsafe-eval' https://js.stripe.com https://*.supabase.co; connect-src 'self' https://*.supabase.co wss://*.supabase.co https://api.stripe.com http://localhost:3001; style-src 'self' 'unsafe-inline' https://unpkg.com; img-src 'self' data: https://*.supabase.co https://* http://localhost:3001 blob:; font-src 'self' data:; frame-src 'self' https://js.stripe.com; media-src 'self' http://127.0.0.1:9000 http://localhost:9000 blob:; object-src 'none'",
-=======
               "default-src 'self'; script-src 'self' 'unsafe-inline' 'unsafe-eval' https://js.stripe.com https://*.supabase.co; connect-src 'self' https://*.supabase.co wss://*.supabase.co https://api.stripe.com http://localhost:3001 http://localhost:3000 http://192.168.0.87:3001; style-src 'self' 'unsafe-inline' https://unpkg.com; img-src 'self' data: https://*.supabase.co https://* http://localhost:3001 http://192.168.0.87:3001 blob:; font-src 'self' data:; frame-src 'self' https://js.stripe.com; object-src 'none'",
->>>>>>> 5d2a72ea
           },
         ],
       },
