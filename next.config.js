--- conflicted
+++ resolved
@@ -2,11 +2,7 @@
 const nextConfig = {
   env: {
     NEXT_PUBLIC_USE_BACKEND: 'true',
-<<<<<<< HEAD
-    NEXT_PUBLIC_BACKEND_URL: process.env.NEXT_PUBLIC_API_BASE_DEV || 'http://192.168.10.91:3001',
-=======
     NEXT_PUBLIC_BACKEND_URL: 'https://6d5ba732fe3c.ngrok-free.app',
->>>>>>> 7497a67a
   },
   // Ensure proper URL resolution
   basePath: '',
@@ -21,11 +17,7 @@
       "placehold.co",
       "localhost",
       "192.168.0.87",
-<<<<<<< HEAD
-      "192.168.10.91",
-=======
       "6d5ba732fe3c.ngrok-free.app",
->>>>>>> 7497a67a
     ],
     remotePatterns: [
       {
@@ -51,14 +43,8 @@
         port: "3001",
       },
       {
-<<<<<<< HEAD
-        protocol: "http",
-        hostname: "192.168.10.91",
-        port: "3001",
-=======
         protocol: "https",
         hostname: "6d5ba732fe3c.ngrok-free.app",
->>>>>>> 7497a67a
       },
     ],
   },
@@ -98,11 +84,7 @@
           {
             key: "Content-Security-Policy",
             value:
-<<<<<<< HEAD
-              "default-src 'self'; script-src 'self' 'unsafe-inline' 'unsafe-eval' https://js.stripe.com https://*.supabase.co; connect-src 'self' https://*.supabase.co wss://*.supabase.co https://api.stripe.com http://localhost:3001 http://localhost:3000 http://192.168.0.87:3001 http://192.168.10.91:3001; style-src 'self' 'unsafe-inline' https://unpkg.com; img-src 'self' data: https://*.supabase.co https://* http://localhost:3001 http://192.168.0.87:3001 http://192.168.10.91:3001 blob:; font-src 'self' data:; frame-src 'self' https://js.stripe.com https://*.openstreetmap.org; object-src 'none'",
-=======
               "default-src 'self'; script-src 'self' 'unsafe-inline' 'unsafe-eval' https://js.stripe.com https://*.supabase.co; connect-src 'self' https://*.supabase.co wss://*.supabase.co https://api.stripe.com http://localhost:3001 http://localhost:3000 http://192.168.0.87:3001 https://6d5ba732fe3c.ngrok-free.app; style-src 'self' 'unsafe-inline' https://unpkg.com; img-src 'self' data: https://*.supabase.co https://* http://localhost:3001 http://192.168.0.87:3001 https://6d5ba732fe3c.ngrok-free.app blob:; font-src 'self' data:; frame-src 'self' https://js.stripe.com; object-src 'none'",
->>>>>>> 7497a67a
           },
         ],
       },
