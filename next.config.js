--- conflicted
+++ resolved
@@ -2,11 +2,7 @@
 const nextConfig = {
   env: {
     NEXT_PUBLIC_USE_BACKEND: 'true',
-<<<<<<< HEAD
-    NEXT_PUBLIC_BACKEND_URL: 'http://192.168.10.91:3001',
-=======
     NEXT_PUBLIC_BACKEND_URL: 'https://cemse-back-production.up.railway.app',
->>>>>>> 3d7ccac5
   },
   // Ensure proper URL resolution
   basePath: '',
@@ -20,12 +16,8 @@
       "img.youtube.com",
       "placehold.co",
       "localhost",
-<<<<<<< HEAD
-      "192.168.10.91",
-=======
       "192.168.0.87",
       "cemse-back-production.up.railway.app",
->>>>>>> 3d7ccac5
     ],
     remotePatterns: [
       {
@@ -50,14 +42,10 @@
         hostname: "192.168.10.91",
         port: "3001",
       },
-<<<<<<< HEAD
-
-=======
       {
         protocol: "https",
         hostname: "cemse-back-production.up.railway.app",
       },
->>>>>>> 3d7ccac5
     ],
   },
   output: "standalone",
@@ -95,11 +83,7 @@
           {
             key: "Content-Security-Policy",
             value:
-<<<<<<< HEAD
-              "default-src 'self'; script-src 'self' 'unsafe-inline' 'unsafe-eval' https://js.stripe.com https://*.supabase.co; connect-src 'self' https://*.supabase.co wss://*.supabase.co https://api.stripe.com http://localhost:3001 http://localhost:3000 http://192.168.10.91:3001; style-src 'self' 'unsafe-inline' https://unpkg.com; img-src 'self' data: https://*.supabase.co https://* http://localhost:3001 http://192.168.10.91:3001 blob:; font-src 'self' data:; frame-src 'self' https://js.stripe.com; object-src 'none'",
-=======
               "default-src 'self'; script-src 'self' 'unsafe-inline' 'unsafe-eval' https://js.stripe.com https://*.supabase.co; connect-src 'self' https://*.supabase.co wss://*.supabase.co https://api.stripe.com http://localhost:3001 http://localhost:3000 http://192.168.0.87:3001 https://cemse-back-production.up.railway.app; style-src 'self' 'unsafe-inline' https://unpkg.com; img-src 'self' data: https://*.supabase.co https://* http://localhost:3001 http://192.168.0.87:3001 https://cemse-back-production.up.railway.app blob:; font-src 'self' data:; frame-src 'self' https://js.stripe.com; object-src 'none'",
->>>>>>> 3d7ccac5
           },
         ],
       },
